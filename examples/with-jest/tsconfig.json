{
  "compilerOptions": {
    "target": "es5",
    "lib": ["dom", "dom.iterable", "esnext"],
    "allowJs": true,
    "skipLibCheck": true,
    "strict": true,
    "forceConsistentCasingInFileNames": true,
    "noEmit": true,
    "esModuleInterop": true,
    "module": "esnext",
    "moduleResolution": "bundler",
    "resolveJsonModule": true,
    "isolatedModules": true,
    "jsx": "preserve",
    "incremental": true,
    "baseUrl": ".",
    "paths": {
      "@/components/*": ["components/*"],
      "@/pages/*": ["pages/*"],
      "@/styles/*": ["styles/*"]
    },
    "plugins": [
      {
        "name": "next"
      }
    ]
  },
<<<<<<< HEAD
  "include": ["**/*.ts", "**/*.tsx", "types.d.ts"],
=======
  "include": [
    "next-env.d.ts",
    "**/*.ts",
    "**/*.tsx",
    "types.d.ts",
    ".next/types/**/*.ts"
  ],
>>>>>>> 8a11319e
  "exclude": ["node_modules"]
}<|MERGE_RESOLUTION|>--- conflicted
+++ resolved
@@ -1,7 +1,11 @@
 {
   "compilerOptions": {
     "target": "es5",
-    "lib": ["dom", "dom.iterable", "esnext"],
+    "lib": [
+      "dom",
+      "dom.iterable",
+      "esnext"
+    ],
     "allowJs": true,
     "skipLibCheck": true,
     "strict": true,
@@ -16,9 +20,15 @@
     "incremental": true,
     "baseUrl": ".",
     "paths": {
-      "@/components/*": ["components/*"],
-      "@/pages/*": ["pages/*"],
-      "@/styles/*": ["styles/*"]
+      "@/components/*": [
+        "components/*"
+      ],
+      "@/pages/*": [
+        "pages/*"
+      ],
+      "@/styles/*": [
+        "styles/*"
+      ]
     },
     "plugins": [
       {
@@ -26,16 +36,12 @@
       }
     ]
   },
-<<<<<<< HEAD
-  "include": ["**/*.ts", "**/*.tsx", "types.d.ts"],
-=======
   "include": [
-    "next-env.d.ts",
     "**/*.ts",
     "**/*.tsx",
-    "types.d.ts",
-    ".next/types/**/*.ts"
+    "types.d.ts"
   ],
->>>>>>> 8a11319e
-  "exclude": ["node_modules"]
+  "exclude": [
+    "node_modules"
+  ]
 }