use core::result::Result::Ok;

use anyhow::Result;
use indexmap::IndexMap;
use turbo_tasks::{Value, Vc};
use turbo_tasks_fs::FileSystem;
use turbopack_binding::{
    turbo::{tasks_env::EnvMap, tasks_fs::FileSystemPath},
    turbopack::{
        core::{
            compile_time_info::{
                CompileTimeDefineValue, CompileTimeDefines, CompileTimeInfo, FreeVarReference,
                FreeVarReferences,
            },
            environment::{BrowserEnvironment, Environment, ExecutionEnvironment},
            free_var_references,
            resolve::{parse::Request, pattern::Pattern},
        },
        dev::{react_refresh::assert_can_resolve_react_refresh, DevChunkingContext},
        ecmascript::{chunk::EcmascriptChunkingContext, TreeShakingMode},
        node::{
            execution_context::ExecutionContext,
            transforms::postcss::{PostCssConfigLocation, PostCssTransformOptions},
        },
        turbopack::{
            condition::ContextCondition,
            module_options::{
                module_options_context::ModuleOptionsContext, JsxTransformOptions,
                MdxTransformModuleOptions, ModuleRule, TypescriptTransformOptions,
                WebpackLoadersOptions,
            },
            resolve_options_context::ResolveOptionsContext,
        },
    },
};

use super::transforms::get_next_client_transforms_rules;
use crate::{
    babel::maybe_add_babel_loader,
    embed_js::next_js_fs,
    mode::NextMode,
    next_build::{get_external_next_compiled_package_mapping, get_postcss_package_mapping},
    next_client::runtime_entry::{RuntimeEntries, RuntimeEntry},
    next_config::NextConfig,
    next_import_map::{
        get_next_client_fallback_import_map, get_next_client_import_map,
        get_next_client_resolved_map, mdx_import_source_file,
    },
    next_shared::{
        resolve::{
            ModuleFeatureReportResolvePlugin, NextSharedRuntimeResolvePlugin,
            UnsupportedModulesResolvePlugin,
        },
        transforms::{
            emotion::get_emotion_transform_rule, relay::get_relay_transform_rule,
            styled_components::get_styled_components_transform_rule,
            styled_jsx::get_styled_jsx_transform_rule,
            swc_ecma_transform_plugins::get_swc_ecma_transform_plugin_rule,
        },
    },
    sass::maybe_add_sass_loader,
    transform_options::{
        get_decorators_transform_options, get_jsx_transform_options,
        get_typescript_transform_options,
    },
    util::foreign_code_context_condition,
};

fn defines(define_env: &IndexMap<String, String>) -> CompileTimeDefines {
    let mut defines = IndexMap::new();

    for (k, v) in define_env {
        defines
            .entry(k.split('.').map(|s| s.to_string()).collect::<Vec<String>>())
            .or_insert_with(|| {
                let val = serde_json::from_str(v);
                match val {
                    Ok(serde_json::Value::Bool(v)) => CompileTimeDefineValue::Bool(v),
                    Ok(serde_json::Value::String(v)) => CompileTimeDefineValue::String(v),
                    _ => CompileTimeDefineValue::JSON(v.clone()),
                }
            });
    }

    CompileTimeDefines(defines)
}

#[turbo_tasks::function]
async fn next_client_defines(define_env: Vc<EnvMap>) -> Result<Vc<CompileTimeDefines>> {
    Ok(defines(&*define_env.await?).cell())
}

#[turbo_tasks::function]
async fn next_client_free_vars(define_env: Vc<EnvMap>) -> Result<Vc<FreeVarReferences>> {
    Ok(free_var_references!(
        ..defines(&*define_env.await?).into_iter(),
        Buffer = FreeVarReference::EcmaScriptModule {
            request: "node:buffer".to_string(),
            lookup_path: None,
            export: Some("Buffer".to_string()),
        },
        process = FreeVarReference::EcmaScriptModule {
            request: "node:process".to_string(),
            lookup_path: None,
            export: Some("default".to_string()),
        }
    )
    .cell())
}

#[turbo_tasks::function]
pub fn get_client_compile_time_info(
    browserslist_query: String,
    define_env: Vc<EnvMap>,
) -> Vc<CompileTimeInfo> {
    CompileTimeInfo::builder(Environment::new(Value::new(ExecutionEnvironment::Browser(
        BrowserEnvironment {
            dom: true,
            web_worker: false,
            service_worker: false,
            browserslist_query: browserslist_query.to_owned(),
        }
        .into(),
    ))))
    .defines(next_client_defines(define_env))
    .free_var_references(next_client_free_vars(define_env))
    .cell()
}

#[turbo_tasks::value(serialization = "auto_for_input")]
#[derive(Debug, Copy, Clone, Hash, PartialOrd, Ord)]
pub enum ClientContextType {
    Pages { pages_dir: Vc<FileSystemPath> },
    App { app_dir: Vc<FileSystemPath> },
    Fallback,
    Other,
}

#[turbo_tasks::function]
pub async fn get_client_resolve_options_context(
    project_path: Vc<FileSystemPath>,
    ty: Value<ClientContextType>,
    mode: Vc<NextMode>,
    next_config: Vc<NextConfig>,
    execution_context: Vc<ExecutionContext>,
) -> Result<Vc<ResolveOptionsContext>> {
    let next_client_import_map =
        get_next_client_import_map(project_path, ty, next_config, execution_context);
    let next_client_fallback_import_map = get_next_client_fallback_import_map(ty);
    let next_client_resolved_map =
        get_next_client_resolved_map(project_path, project_path, *mode.await?);
    let module_options_context = ResolveOptionsContext {
        enable_node_modules: Some(project_path.root().resolve().await?),
<<<<<<< HEAD
        custom_conditions: vec![mode.node_env().to_string()],
        custom_extensions: next_config.resolve_extension().await?.clone_value(),
=======
        custom_conditions: vec![mode.await?.node_env().to_string()],
>>>>>>> dc71a572
        import_map: Some(next_client_import_map),
        fallback_import_map: Some(next_client_fallback_import_map),
        resolved_map: Some(next_client_resolved_map),
        browser: true,
        module: true,
        plugins: vec![
            Vc::upcast(ModuleFeatureReportResolvePlugin::new(project_path)),
            Vc::upcast(UnsupportedModulesResolvePlugin::new(project_path)),
            Vc::upcast(NextSharedRuntimeResolvePlugin::new(project_path)),
        ],
        ..Default::default()
    };
    Ok(ResolveOptionsContext {
        enable_typescript: true,
        enable_react: true,
        enable_mjs_extension: true,
        rules: vec![(
            foreign_code_context_condition(next_config, project_path).await?,
            module_options_context.clone().cell(),
        )],
        ..module_options_context
    }
    .cell())
}

#[turbo_tasks::function]
pub async fn get_client_module_options_context(
    project_path: Vc<FileSystemPath>,
    execution_context: Vc<ExecutionContext>,
    env: Vc<Environment>,
    ty: Value<ClientContextType>,
    mode: Vc<NextMode>,
    next_config: Vc<NextConfig>,
) -> Result<Vc<ModuleOptionsContext>> {
    let resolve_options_context =
        get_client_resolve_options_context(project_path, ty, mode, next_config, execution_context);

    let tsconfig = get_typescript_transform_options(project_path);
    let decorators_options = get_decorators_transform_options(project_path);
    let enable_mdx_rs = if *next_config.mdx_rs().await? {
        Some(
            MdxTransformModuleOptions {
                provider_import_source: Some(mdx_import_source_file()),
            }
            .cell(),
        )
    } else {
        None
    };
    let jsx_runtime_options = get_jsx_transform_options(
        project_path,
        mode,
        Some(resolve_options_context),
        false,
        next_config,
    );

    // A separate webpack rules will be applied to codes matching
    // foreign_code_context_condition. This allows to import codes from
    // node_modules that requires webpack loaders, which next-dev implicitly
    // does by default.
    let foreign_webpack_rules = maybe_add_sass_loader(
        next_config.sass_config(),
        *next_config.webpack_rules().await?,
    )
    .await?;
    let foreign_webpack_loaders = foreign_webpack_rules.map(|rules| {
        WebpackLoadersOptions {
            rules,
            loader_runner_package: Some(get_external_next_compiled_package_mapping(Vc::cell(
                "loader-runner".to_owned(),
            ))),
        }
        .cell()
    });

    // Now creates a webpack rules that applies to all codes.
    let webpack_rules = *foreign_webpack_rules.clone();
    let webpack_rules = *maybe_add_babel_loader(project_path, webpack_rules).await?;
    let enable_webpack_loaders = webpack_rules.map(|rules| {
        WebpackLoadersOptions {
            rules,
            loader_runner_package: Some(get_external_next_compiled_package_mapping(Vc::cell(
                "loader-runner".to_owned(),
            ))),
        }
        .cell()
    });

    let use_lightningcss = *next_config.use_lightningcss().await?;
    let target_browsers = env.runtime_versions();

    let mut next_client_rules =
        get_next_client_transforms_rules(next_config, ty.into_value(), mode).await?;
    let additional_rules: Vec<ModuleRule> = vec![
        get_swc_ecma_transform_plugin_rule(next_config, project_path).await?,
        get_relay_transform_rule(next_config).await?,
        get_emotion_transform_rule(next_config).await?,
        get_styled_components_transform_rule(next_config).await?,
        get_styled_jsx_transform_rule(next_config, target_browsers).await?,
    ]
    .into_iter()
    .flatten()
    .collect();

    next_client_rules.extend(additional_rules);

    let postcss_transform_options = PostCssTransformOptions {
        postcss_package: Some(get_postcss_package_mapping(project_path)),
        config_location: PostCssConfigLocation::ProjectPathOrLocalPath,
        ..Default::default()
    };
    let postcss_foreign_transform_options = PostCssTransformOptions {
        // For node_modules we don't want to resolve postcss config relative to the file being
        // compiled, instead it only uses the project root postcss config.
        config_location: PostCssConfigLocation::ProjectPath,
        ..postcss_transform_options.clone()
    };
    let enable_postcss_transform = Some(postcss_transform_options.cell());
    let enable_foreign_postcss_transform = Some(postcss_foreign_transform_options.cell());

    let module_options_context = ModuleOptionsContext {
        preset_env_versions: Some(env),
        execution_context: Some(execution_context),
        tree_shaking_mode: Some(TreeShakingMode::ReexportsOnly),
        enable_postcss_transform,
        ..Default::default()
    };

    // node_modules context
    let foreign_codes_options_context = ModuleOptionsContext {
        enable_webpack_loaders: foreign_webpack_loaders,
        enable_postcss_transform: enable_foreign_postcss_transform,
        // NOTE(WEB-1016) PostCSS transforms should also apply to foreign code.
        ..module_options_context.clone()
    };

    let module_options_context = ModuleOptionsContext {
        // We don't need to resolve React Refresh for each module. Instead,
        // we try resolve it once at the root and pass down a context to all
        // the modules.
        enable_jsx: Some(jsx_runtime_options),
        enable_webpack_loaders,
        enable_typescript_transform: Some(tsconfig),
        enable_mdx_rs,
        decorators: Some(decorators_options),
        rules: vec![
            (
                foreign_code_context_condition(next_config, project_path).await?,
                foreign_codes_options_context.cell(),
            ),
            // If the module is an internal asset (i.e overlay, fallback) coming from the embedded
            // FS, don't apply user defined transforms.
            (
                ContextCondition::InPath(next_js_fs().root()),
                ModuleOptionsContext {
                    enable_typescript_transform: Some(TypescriptTransformOptions::default().cell()),
                    enable_jsx: Some(JsxTransformOptions::default().cell()),
                    ..module_options_context.clone()
                }
                .cell(),
            ),
        ],
        custom_rules: next_client_rules,
        use_lightningcss,
        ..module_options_context
    }
    .cell();

    Ok(module_options_context)
}

#[turbo_tasks::function]
pub async fn get_client_chunking_context(
    project_path: Vc<FileSystemPath>,
    client_root: Vc<FileSystemPath>,
    asset_prefix: Vc<Option<String>>,
    environment: Vc<Environment>,
    mode: Vc<NextMode>,
) -> Result<Vc<Box<dyn EcmascriptChunkingContext>>> {
    let mut builder = DevChunkingContext::builder(
        project_path,
        client_root,
        client_root,
        client_root.join("static/chunks".to_string()),
        get_client_assets_path(client_root),
        environment,
    )
    .chunk_base_path(asset_prefix)
    .asset_base_path(asset_prefix);

    if matches!(*mode.await?, NextMode::Development) {
        builder = builder.hot_module_replacement();
    }

    Ok(Vc::upcast(builder.build()))
}

#[turbo_tasks::function]
pub fn get_client_assets_path(client_root: Vc<FileSystemPath>) -> Vc<FileSystemPath> {
    client_root.join("static/media".to_string())
}

#[turbo_tasks::function]
pub async fn get_client_runtime_entries(
    project_root: Vc<FileSystemPath>,
    ty: Value<ClientContextType>,
    mode: Vc<NextMode>,
    next_config: Vc<NextConfig>,
    execution_context: Vc<ExecutionContext>,
) -> Result<Vc<RuntimeEntries>> {
    let mut runtime_entries = vec![];
    let resolve_options_context =
        get_client_resolve_options_context(project_root, ty, mode, next_config, execution_context);

    if matches!(*mode.await?, NextMode::Development) {
        let enable_react_refresh =
            assert_can_resolve_react_refresh(project_root, resolve_options_context)
                .await?
                .as_request();

        // It's important that React Refresh come before the regular bootstrap file,
        // because the bootstrap contains JSX which requires Refresh's global
        // functions to be available.
        if let Some(request) = enable_react_refresh {
            runtime_entries
                .push(RuntimeEntry::Request(request, project_root.join("_".to_string())).cell())
        };
    }

    if matches!(*ty, ClientContextType::App { .. },) {
        runtime_entries.push(
            RuntimeEntry::Request(
                Request::parse(Value::new(Pattern::Constant(
                    "next/dist/client/app-next-turbopack.js".to_string(),
                ))),
                project_root.join("_".to_string()),
            )
            .cell(),
        );
    }

    Ok(Vc::cell(runtime_entries))
}<|MERGE_RESOLUTION|>--- conflicted
+++ resolved
@@ -151,12 +151,8 @@
         get_next_client_resolved_map(project_path, project_path, *mode.await?);
     let module_options_context = ResolveOptionsContext {
         enable_node_modules: Some(project_path.root().resolve().await?),
-<<<<<<< HEAD
-        custom_conditions: vec![mode.node_env().to_string()],
+        custom_conditions: vec![mode.await?.node_env().to_string()],
         custom_extensions: next_config.resolve_extension().await?.clone_value(),
-=======
-        custom_conditions: vec![mode.await?.node_env().to_string()],
->>>>>>> dc71a572
         import_map: Some(next_client_import_map),
         fallback_import_map: Some(next_client_fallback_import_map),
         resolved_map: Some(next_client_resolved_map),
