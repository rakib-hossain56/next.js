--- conflicted
+++ resolved
@@ -24,17 +24,13 @@
     pathname,
     query,
     buildId,
-<<<<<<< HEAD
-    chunks
-=======
+    chunks,
     assetPrefix
->>>>>>> f82e5293
   },
   location
 } = window
 
-<<<<<<< HEAD
-const pageLoader = new PageLoader(buildId)
+const pageLoader = new PageLoader(buildId, assetPrefix)
 window.__NEXT_LOADED_PAGES__.forEach(({ route, fn }) => {
   pageLoader.registerPage(route, fn)
 })
@@ -47,15 +43,6 @@
 
 window.__NEXT_REGISTER_PAGE = pageLoader.registerPage.bind(pageLoader)
 window.__NEXT_REGISTER_CHUNK = pageLoader.registerChunk.bind(pageLoader)
-=======
-const pageLoader = new PageLoader(buildId, assetPrefix)
-window.__NEXT_LOADED_PAGES__.forEach(({ route, fn }) => {
-  pageLoader.registerPage(route, fn)
-})
-delete window.__NEXT_LOADED_PAGES__
-
-window.__NEXT_REGISTER_PAGE = pageLoader.registerPage.bind(pageLoader)
->>>>>>> f82e5293
 
 const headManager = new HeadManager()
 const appContainer = document.getElementById('__next')
@@ -67,14 +54,11 @@
 let Component
 
 export default async () => {
-<<<<<<< HEAD
   // Wait for all the dynamic chunks to get loaded
   for (const chunkName of chunks) {
     await pageLoader.waitForChunk(chunkName)
   }
 
-=======
->>>>>>> f82e5293
   ErrorComponent = await pageLoader.loadPage('/_error')
 
   try {
